[build-system]
requires = ["hatchling", "hatch-vcs"]
build-backend = "hatchling.build"

[project]
name = "paves"
dynamic = ["version"]
<<<<<<< HEAD
description = "PDF, Analyse et Visualisation avancÉS"
=======
description = 'Pdf, Analyse et Visualisation avanceÉS'
>>>>>>> f2c386e5
readme = "README.md"
requires-python = ">=3.8"
license = "MIT"
keywords = ["pdf", "graphics"]
authors = [
    { name = "David Huggins-Daines", email = "dhd@ecolingui.ca" },
]
classifiers = [
    "Development Status :: 4 - Beta",
    "Intended Audience :: Developers",
    "Intended Audience :: Science/Research",
    "License :: OSI Approved :: MIT License",
    "Programming Language :: Python",
    "Programming Language :: Python :: 3 :: Only",
    "Programming Language :: Python :: 3.8",
    "Programming Language :: Python :: 3.9",
    "Programming Language :: Python :: 3.10",
    "Programming Language :: Python :: 3.11",
    "Programming Language :: Python :: 3.12",
    "Programming Language :: Python :: 3.1",
    "Programming Language :: Python :: Implementation :: CPython",
    "Programming Language :: Python :: Implementation :: PyPy",
]
dependencies = [
    "playa-pdf>=0.3.0",
    "pillow",
]

[project.urls]
Documentation = "https://github.com/dhdaines/paves#readme"
Issues = "https://github.com/dhdaines/paves/issues"
Source = "https://github.com/dhdaines/paves"

[tool.hatch.version]
source = "vcs"

[tool.hatch.metadata]
allow-direct-references = true

[tool.hatch.build.hooks.vcs]
version-file = "src/paves/__about__.py"

[tool.hatch.build.targets.sdist]
exclude = [
    "/.github",
    "/tests/contrib",
]

[tool.hatch.envs.hatch-test]
extra-dependencies = [ "pdfminer.six", "pandas", "polars-lts-cpu", "pypdfium2" ]

[tool.hatch.envs.default]
dependencies = [ "pytest", "mypy", "pdfminer.six", "pandas", "polars-lts-cpu", "pypdfium2" ]

[tool.hatch.envs.hatch-static-analysis]
config-path = "none"  # Disable hatch's unreasonable ruff defaults

[tool.hatch.envs.types]
extra-dependencies = [
   "mypy>=1.0.0",
]
[tool.hatch.envs.types.scripts]
check = "mypy --install-types --non-interactive {args:src/paves tests}"

[tool.coverage.run]
source_pkgs = ["paves", "tests"]
branch = true
parallel = true
omit = [
    "src/paves/__about__.py",
]

[tool.coverage.paths]
paves = ["src/paves", "*/paves/src/paves"]
tests = ["tests", "*/paves/tests"]

[tool.coverage.report]
exclude_lines = [
    "no cov",
    "if __name__ == .__main__.:",
    "if TYPE_CHECKING:",
]

[tool.mypy]
mypy_path = "stubs"<|MERGE_RESOLUTION|>--- conflicted
+++ resolved
@@ -5,11 +5,7 @@
 [project]
 name = "paves"
 dynamic = ["version"]
-<<<<<<< HEAD
 description = "PDF, Analyse et Visualisation avancÉS"
-=======
-description = 'Pdf, Analyse et Visualisation avanceÉS'
->>>>>>> f2c386e5
 readme = "README.md"
 requires-python = ">=3.8"
 license = "MIT"
